/*
 * The contents of this file are subject to the terms of the Common Development and
 * Distribution License (the License). You may not use this file except in compliance with the
 * License.
 *
 * You can obtain a copy of the License at legal/CDDLv1.0.txt. See the License for the
 * specific language governing permission and limitations under the License.
 *
 * When distributing Covered Software, include this CDDL Header Notice in each file and include
 * the License file at legal/CDDLv1.0.txt. If applicable, add the following below the CDDL
 * Header, with the fields enclosed by brackets [] replaced by your own identifying
 * information: "Portions copyright [year] [name of copyright owner]".
 *
 * Copyright 2015 ForgeRock AS.
 */

package org.forgerock.openam.rest.query;

<<<<<<< HEAD
import static org.assertj.core.api.Assertions.*;
import static org.mockito.BDDMockito.*;
import static org.mockito.Mockito.any;
import static org.mockito.Mockito.mock;
import static org.mockito.Mockito.times;
import static org.mockito.Mockito.verify;
=======
import static java.util.Arrays.asList;
import static org.assertj.core.api.Assertions.assertThat;
import static org.forgerock.json.JsonValue.field;
import static org.forgerock.json.JsonValue.json;
import static org.forgerock.json.JsonValue.object;
import static org.mockito.BDDMockito.given;
import static org.mockito.Mockito.*;

import java.util.ArrayList;
import java.util.Collections;
import java.util.HashMap;
import java.util.List;

import org.forgerock.json.JsonPointer;
>>>>>>> c7a8b19b
import org.forgerock.json.JsonValue;
import org.forgerock.json.resource.*;
import org.forgerock.openam.utils.JsonValueBuilder;
import org.forgerock.util.promise.Promise;
import org.mockito.ArgumentCaptor;
import org.testng.annotations.BeforeMethod;
import org.testng.annotations.Test;

public class QueryResponsePresentationTest {

    private QueryResourceHandler mockHandler;
    private ArgumentCaptor<ResourceResponse> captor;

    @BeforeMethod
    public void setup() {
        mockHandler = mock(QueryResponseHandler.class);
        captor = ArgumentCaptor.forClass(ResourceResponse.class);

        given(mockHandler.handleResource(captor.capture())).willReturn(true);
    }

    // Handler tests

    @Test
    public void shouldHandleEachQueryItem() throws Exception {
        QueryResponsePresentation.perform(mockHandler, makeEmptyQueryRequest(), makeResourceResponses("abc,def,ghj"));
        verify(mockHandler, times(3)).handleResource(any(ResourceResponse.class));
    }

    @Test
    public void shouldHonourQueryResourceHandler() {
        given(mockHandler.handleResource(captor.capture())).willReturn(false);
        QueryResponsePresentation.perform(mockHandler, makeEmptyQueryRequest(), makeResourceResponses("abc,def,ghj"));
        verify(mockHandler, times(1)).handleResource(any(ResourceResponse.class)); // handler called first time only.
    }

    // Paging Tests

    @Test
    public void shouldHandlePageOfResults() throws Exception {
        QueryRequest request = makePagedQueryRequest(1, 0); // page size 1
        QueryResponsePresentation.perform(mockHandler, request, makeResourceResponses("abc,def,ghj"));
        assertThat(extractId(captor.getAllValues(), 0)).isEqualTo("abc");
    }

    @Test
    public void shouldHandlePagingOffset()  {
        QueryRequest request = makePagedQueryRequest(1, 1);
        QueryResponsePresentation.perform(mockHandler, request, makeResourceResponses("abc,def,ghj"));
        assertThat(extractId(captor.getAllValues(), 0)).isEqualTo("def");
    }

    @Test
    public void shouldHandlePagingOffset2()  {
        QueryResponsePresentation.perform(mockHandler, makePagedQueryRequest(1, 2), makeResourceResponses("abc,def,ghj"));
        assertThat(captor.getAllValues().size()).isEqualTo(1);
        assertThat(captor.getValue().getId()).isEqualTo("ghj");
    }

    @Test
    public void shouldOnlyUseOffsetIfPageSizeProvided()  {
        QueryRequest request = makePagedQueryRequest(0, 1);
        QueryResponsePresentation.perform(mockHandler, request, makeResourceResponses("abc,def,ghj"));
        assertThat(extractId(captor.getAllValues(), 0)).isNotEqualTo("def");
    }

    @Test
    public void shouldNotApplyPagingIfNoPagingDetailsProvided() {
        QueryRequest request = makePagedQueryRequest(0, 0);
        QueryResponsePresentation.perform(mockHandler, request, makeResourceResponses("abc,def,ghj"));
        assertThat(captor.getAllValues().size()).isEqualTo(3);
    }

    @Test
    public void shouldIgnoreNegativeOffsetDuringPagingRequest() {
        QueryRequest request = makePagedQueryRequest(1, -1);
        QueryResponsePresentation.perform(mockHandler, request, makeResourceResponses("abc,def,ghj"));
        assertThat(extractId(captor.getAllValues(), 0)).isEqualTo("abc");
    }

    // Query Response

    @Test
    public void shouldMarkPagingPolicyAsEXACTWhenPagingDetailsProvided() throws ResourceException {
        QueryRequest pagedRequest = makePagedQueryRequest(1, 0);
        Promise<QueryResponse, ResourceException> result =
                QueryResponsePresentation.perform(mockHandler, pagedRequest, makeResourceResponses("abc,def,ghj"));
        assertThat(result.getOrThrowUninterruptibly().getTotalPagedResultsPolicy()).isEqualTo(CountPolicy.EXACT);
    }

    @Test
    public void shouldCountTotalPagedResultsFromQuery() throws ResourceException {
        QueryRequest pagedRequest = makePagedQueryRequest(1, 0);
        Promise<QueryResponse, ResourceException> result =
                QueryResponsePresentation.perform(mockHandler, pagedRequest, makeResourceResponses("abc,def,ghj"));
        assertThat(result.getOrThrowUninterruptibly().getTotalPagedResults()).isEqualTo(3);
    }

    @Test
    public void shouldCountRemainingPagedResultsFromQueryUsingDeprecatedFlag() throws ResourceException {
        QueryRequest deprecatedRequest = makeDeprecatedQueryRequest(1, 0);
        Promise<QueryResponse, ResourceException> result =
                QueryResponsePresentation.perform(mockHandler, deprecatedRequest, makeResourceResponses("abc,def,ghj"));
        assertThat(result.getOrThrowUninterruptibly().getRemainingPagedResults()).isEqualTo(2);
    }

    @Test
    public void shouldCountRemainingPagedResultsWhenPageOffsetSpecifiedAndDeprecatedEnabled() throws ResourceException {
        QueryRequest deprecatedRequest = makeDeprecatedQueryRequest(1, 1);
        Promise<QueryResponse, ResourceException> result =
                QueryResponsePresentation.perform(mockHandler, deprecatedRequest, makeResourceResponses("abc,def,ghj"));
        assertThat(result.getOrThrowUninterruptibly().getRemainingPagedResults()).isEqualTo(1);
    }

    // Sorting Tests

    @Test
    public void shouldSortResultsBeforeHandling()  {
        QueryRequest sortedRequest = makeSortedQueryRequest("^name");
        QueryResponsePresentation.perform(mockHandler, sortedRequest, makeResourceResponses("ghj,def,abc"));
        assertThat(extractId(captor.getAllValues(), 0)).isEqualTo("abc");
    }

    @Test
    public void shouldNotSortResultsOnUncomparableObjects()  {
        QueryRequest sortedRequest = makeSortedQueryRequest("^name");
        QueryResponsePresentation.perform(mockHandler, sortedRequest, asList(json(object(field("name", Collections.singletonMap("key2", "value2")), field("place", "a"))), json(object(field("name", Collections.singletonMap("key1", "value1")), field("place", "z")))), new JsonPointer("place"));
        assertThat(extractId(captor.getAllValues(), 0)).isEqualTo("a");
    }

    @Test
    public void shouldSortResultsUsingMultiLevelSort() {
        QueryRequest multiLevelRequest = makeSortedQueryRequest("^name", "^place");
        QueryResponsePresentation.perform(mockHandler, multiLevelRequest, makeResourceResponses("weasel->forest,badger->town,badger->village"));
        assertThat(captor.getAllValues().get(0).getContent().get("name").asString()).isEqualTo("badger");
        assertThat(captor.getAllValues().get(0).getContent().get("place").asString()).isEqualTo("town");
    }

    @Test
    public void shouldSortResultsUsingMultiLevelWithDescending() {
        QueryRequest descendingRequest = makeSortedQueryRequest("^name", "place");
        QueryResponsePresentation.perform(mockHandler, descendingRequest, makeResourceResponses("weasel->forest,badger->town,badger->village"));
        assertThat(captor.getAllValues().get(0).getContent().get("name").asString()).isEqualTo("badger");
        assertThat(captor.getAllValues().get(0).getContent().get("place").asString()).isEqualTo("village");
    }

    @Test
    public void shouldLeaveResultsUnsortedIfErrorDuringSorting() {
        QueryRequest incorrectRequest = makeSortedQueryRequest("^wibble");
        QueryResponsePresentation.perform(mockHandler, incorrectRequest, makeResourceResponses("weasel->forest,badger->town,badger->village"));
        assertThat(captor.getAllValues().get(0).getContent().get("name").asString()).isEqualTo("weasel");
    }

    @Test
    public void shouldSortUsingNullValues()  {
        QueryRequest sortedRequest = makeSortedQueryRequest("^name");
        QueryResponsePresentation.perform(mockHandler, sortedRequest, makeResourceResponses("NULL,ferret,badger"));
        assertThat(extractId(captor.getAllValues(), 0)).isNull();
    }

    @Test
    public void shouldSortMultiLevelUsingNullValues()  {
        QueryRequest sortedRequest = makeSortedQueryRequest("name", "^place");
        QueryResponsePresentation.perform(mockHandler, sortedRequest, makeResourceResponses("weasel->NULL,weasel->woods,badger->forrest"));
        assertThat(extractId(captor.getAllValues(), 0)).isEqualTo("weasel");
        assertThat(captor.getAllValues().get(0).getContent().get("place").asString()).isNull();
    }

    @Test
    public void shouldSortMultiLevelUsingNullValues2()  {
        QueryRequest sortedRequest = makeSortedQueryRequest("name", "place");
        QueryResponsePresentation.perform(mockHandler, sortedRequest, makeResourceResponses("weasel->NULL,weasel->woods,badger->forrest"));
        assertThat(extractId(captor.getAllValues(), 0)).isEqualTo("weasel");
        assertThat(captor.getAllValues().get(0).getContent().get("place").asString()).isEqualTo("woods");
    }

    private static QueryRequest makeEmptyQueryRequest() {
        return mock(QueryRequest.class);
    }

    private static QueryRequest makePagedQueryRequest(int size, int offset) {
        QueryRequest request = makeEmptyQueryRequest();
        given(request.getPageSize()).willReturn(size);
        given(request.getPagedResultsOffset()).willReturn(offset);
        return request;
    }

    private QueryRequest makeDeprecatedQueryRequest(int pageSize, int offset) {
        QueryRequest mockRequest = makePagedQueryRequest(pageSize, offset);
        given(mockRequest.getAdditionalParameter("Remaining")).willReturn("true");
        return mockRequest;
    }

    /**
     * Make a QueryRequest based on a simple string encoding:
     * [^][key]
     *
     * caret - Indicates ascending sort, when missing indicates descending.
     * key - The name of the field to sort on.
     */
    private static QueryRequest makeSortedQueryRequest(String... keys) {
        QueryRequest request = makeEmptyQueryRequest();
        List<SortKey> sortKeys = new ArrayList<>();
        for (String key : keys) {
            if (key.startsWith("^")) {
                sortKeys.add(SortKey.ascendingOrder(key.substring(1)));
            } else {
                sortKeys.add(SortKey.descendingOrder(key));
            }
        }
        given(request.getSortKeys()).willReturn(sortKeys);
        return request;
    }

    /**
     * A simple mapping function that takes encoded strings and converts them
     * to ResourceResponses.
     *
     * Format:
     *
     * [name]->[place],
     *
     * or simpler:
     *
     * [name],
     *
     * The resultant object will contain a JsonValue of the schema:
     *
     * <code>
     * {
     *   name: "name"
     *   place: "place"
     * }
     * </code>
     *
     * The symbol NULL will be replaced with null. The id of the resource is set to name.
     */
    private static List<ResourceResponse> makeResourceResponses(String raw) {
        List<ResourceResponse> responses = new ArrayList<>();
        for (String item : raw.split(",")) {
            String name;
            String place;
            if (item.contains("->")) {
                String[] part = item.split("->");
                name = part[0];
                place = part[1];
            } else {
                name = item;
                place = "";
            }

            if ("NULL".equalsIgnoreCase(name)) {
                name = null;
            }
            if ("NULL".equalsIgnoreCase(place)) {
                place = null;
            }

            JsonValue value  = JsonValueBuilder.jsonValue().put("name", name).put("place", place).build();
            responses.add(Responses.newResourceResponse(name, null, value));
        }

        return responses;
    }

    private static String extractId(List<ResourceResponse> results, int position) {
        return results.get(position).getId();
    }
}<|MERGE_RESOLUTION|>--- conflicted
+++ resolved
@@ -16,29 +16,14 @@
 
 package org.forgerock.openam.rest.query;
 
-<<<<<<< HEAD
-import static org.assertj.core.api.Assertions.*;
-import static org.mockito.BDDMockito.*;
-import static org.mockito.Mockito.any;
-import static org.mockito.Mockito.mock;
-import static org.mockito.Mockito.times;
-import static org.mockito.Mockito.verify;
-=======
-import static java.util.Arrays.asList;
 import static org.assertj.core.api.Assertions.assertThat;
-import static org.forgerock.json.JsonValue.field;
-import static org.forgerock.json.JsonValue.json;
-import static org.forgerock.json.JsonValue.object;
 import static org.mockito.BDDMockito.given;
 import static org.mockito.Mockito.*;
 
 import java.util.ArrayList;
 import java.util.Collections;
-import java.util.HashMap;
 import java.util.List;
 
-import org.forgerock.json.JsonPointer;
->>>>>>> c7a8b19b
 import org.forgerock.json.JsonValue;
 import org.forgerock.json.resource.*;
 import org.forgerock.openam.utils.JsonValueBuilder;
@@ -165,7 +150,18 @@
     @Test
     public void shouldNotSortResultsOnUncomparableObjects()  {
         QueryRequest sortedRequest = makeSortedQueryRequest("^name");
-        QueryResponsePresentation.perform(mockHandler, sortedRequest, asList(json(object(field("name", Collections.singletonMap("key2", "value2")), field("place", "a"))), json(object(field("name", Collections.singletonMap("key1", "value1")), field("place", "z")))), new JsonPointer("place"));
+
+        List<ResourceResponse> responseList = new ArrayList<>();
+        responseList.add(Responses.newResourceResponse(null, null, JsonValueBuilder.jsonValue()
+                .put("name", Collections.singletonMap("key2", "value2"))
+                .put("place", "a").build()
+        ));
+        responseList.add(Responses.newResourceResponse(null, null, JsonValueBuilder.jsonValue()
+                .put("name", Collections.singletonMap("key1", "value1"))
+                .put("place", "z").build()
+        ));
+
+        QueryResponsePresentation.perform(mockHandler, sortedRequest, responseList);
         assertThat(extractId(captor.getAllValues(), 0)).isEqualTo("a");
     }
 
