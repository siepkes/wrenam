<?xml version="1.0" encoding="UTF-8"?>
<!--
  ! CCPL HEADER START
  !
  ! This work is licensed under the Creative Commons
  ! Attribution-NonCommercial-NoDerivs 3.0 Unported License.
  ! To view a copy of this license, visit
  ! http://creativecommons.org/licenses/by-nc-nd/3.0/
  ! or send a letter to Creative Commons, 444 Castro Street,
  ! Suite 900, Mountain View, California, 94041, USA.
  !
  ! You can also obtain a copy of the license at
  ! src/main/resources/legal-notices/CC-BY-NC-ND.txt.
  ! See the License for the specific language governing permissions
  ! and limitations under the License.
  !
  ! If applicable, add the following below this CCPL HEADER, with the fields
  ! enclosed by brackets "[]" replaced with your own identifying information:
  !      Portions Copyright [yyyy] [name of copyright owner]
  !
  ! CCPL HEADER END
  !
  !      Copyright 2013-2014 ForgeRock AS
  !
-->
<chapter xml:id='chap-cts'
         xmlns='http://docbook.org/ns/docbook'
         version='5.0' xml:lang='en'
         xmlns:xsi='http://www.w3.org/2001/XMLSchema-instance'
         xsi:schemaLocation='http://docbook.org/ns/docbook
                             http://docbook.org/xml/5.0/xsd/docbook.xsd'
         xmlns:xlink='http://www.w3.org/1999/xlink'
         xmlns:xinclude='http://www.w3.org/2001/XInclude'>

  <title>Configuring the Core Token Service (CTS)</title>

  <indexterm>
    <primary>Core Token Service</primary>
  </indexterm>

 <para>The Core Token Service (CTS) provides persistent and highly available
  token storage for OpenAM session, OAuth 2.0, and SAML 2.0 tokens.
  CTS is set up in a generalized token storage format, which by default is
  always used for OAuth 2.0 tokens.
  If configured, it can also be used to persist session and SAML 2.0 tokens.</para>

 <para>The easiest CTS configuration is to run the default configuration
  option in the installer, which uses an embedded OpenDJ directory server to store both
  configuration and CTS tokens including the CTS schema.
  If your deployment requires it, you can go beyond the default
  embedded directory server and deploy separate external directory servers to store
  configuration and CTS data.
 </para>

 <important>
  <para>CTS relies on OpenDJ to store and replicate its tokens.
   Only OpenDJ is supported for CTS. No other directory server is supported currently.
  </para>
  <para>
   If you deploy separate external stores for configuration
   and CTS data respectively, note that external <emphasis>configuration</emphasis> stores
   support OpenDJ and DSEE servers, while
   external <emphasis>CTS</emphasis> stores only support OpenDJ currently.
  </para>
 </important>

 <para>CTS tokens are volatile and change frequently, while other data stored
  in an OpenDJ server is considerably more static.
  Therefore, the performance tuning requirements are quite different for
  both types of data.
 </para>

  <para>If you choose to set up CTS in an external OpenDJ instance, you will
   have to install OpenDJ separately from OpenAM.
   For more information, see the
   <!-- Change this link after AME-3876 is fixed -->
   <link xlink:show="new"
         xlink:href="${opendjDocBase}/install-guide/">
         <citetitle>OpenDJ Installation Guide</citetitle></link>.</para>

  <para>Once you have installed OpenDJ on an external server,
   you should first configure the basic parameters for the CTS token store in the
   OpenAM console.
   After that, you can set up schema definitions,
   specify tokens in a valid LDAP format, configure indexes to allow OpenAM to retrieve tokens,
   and possibly Access Control Instructions (ACIs) to give an appropriate user Create, Read,
   Update, and Delete (CRUD) privileges.
  </para>

  <para>The procedures to run these tasks are presented in the following sections.</para>

  <section xml:id="cts-config">
    <title>CTS Configuration Parameters</title>

   <indexterm>
    <primary>Core Token Service</primary>
    <secondary>configuration parameters</secondary>
   </indexterm>

<<<<<<< HEAD
    <para>If you want to reconfigure an existing implementation of CTS, be prepared. Any reconfiguration
    will orphan any tokens that are currently stored. To keep this from happening, disable client access
    to OpenAM before making any changes. Any changes require a server restart to put them into
    effect.</para>
=======
    <para>If you want to reconfigure an existing implementation of CTS,
     any reconfiguration orphans any tokens that are currently stored, which
     may require users to log in again.
     To keep this from happening, disable client access to OpenAM before making
     any changes. Any changes require a server restart to put them into
     effect.</para>
>>>>>>> 528ba81f

    <para>To access the main CTS configuration page from the console, select Configuration &gt; Servers and Sites &gt;
    Default Server Settings &gt; CTS. The options that appear in the screenshot that follows are detailed in the
    <link xlink:show="new" xlink:href="reference#servers-cts" xlink:role="http://docbook.org/xlink/role/olink">
    <citetitle>Reference</citetitle></link> document. You can set a root suffix for CTS tokens in either the
    configuration store or an external token store.</para>

    <para>If you select <literal>Default Token Store</literal>, OpenAM will use the embedded configuration
    store for CTS tokens.</para>

    <note><para>If desired, you could make these changes from the command line with variations on the
    <link xlink:show="new" xlink:href="reference#ssoadm-update-server-cfg"
    xlink:role="http://docbook.org/xlink/role/olink"><command>ssoadm update-server-cfg</command></link>
    command, as described in the OpenAM Reference document.</para></note>

    <mediaobject xml:id="cts-default-store">
        <alt>Configuring Default Server CTS Options</alt>
        <imageobject>
            <imagedata fileref="images/cts-default-store.png" format="PNG" />
        </imageobject>
        <textobject>
            <para>Shows the page used to customize CTS default and external token stores</para>
        </textobject>
    </mediaobject>

    <para>Possible options have been entered in the figure.
     If the <literal>External Token Store</literal> is selected, entries are
     required in all text boxes. The options shown in the figure are:</para>

      <itemizedlist>
       <listitem>
        <para><literal>Root Suffix</literal></para>
        <para><literal>dc=cts,dc=example,dc=com</literal></para>
        <para>
         When you configure a new OpenDJ suffix for the CTS,
         also consider creating a dedicated OpenDJ backend for the suffix.

         This allows you to manage CTS data separately from less volatile data.
        </para>
       </listitem>
       <listitem>
        <para><literal>SSL/TLS Enabled</literal></para>
        <para>By default, disabled. Click the checkbox to enable SSL or TLS for
         the connection to the directory server.
        </para>
       </listitem>           
       <!--listitem>
        <para><literal>Directory Name</literal></para>
        <para><literal>opendj-cts.example.com</literal></para>
       </listitem>
       <listitem>
        <para><literal>Port</literal></para>
        <para><literal>389</literal></para>
       </listitem-->
       <listitem>
        <para><literal>Connection String(s)</literal></para>
        <para>Specifies the ordered list of connection strings for the external
         OpenDJ directory servers. The format is: <literal>HOST:PORT[|SERVERID[|SITEID]]</literal>,
         where <literal>SERVERID</literal> and <literal>SITEID</literal> are
         optional parameters, which prioritize the particular connection when
         used by the specified node(s).
        </para>
        <para><literal>opendj.example.com:389, opendj2.example.com:50389|server1|site1</literal></para>
       </listitem>
       <listitem>
        <para><literal>Login Id</literal></para>
        <para><literal>uid=openam,ou=admins,dc=example,dc=com</literal></para>
        <para>
         This is the DN of a user with administrative access to CTS data.

         The value here corresponds to the DN used in the examples in
         <xref linkend="cts-acis" />.

         You can bypass access control by binding with a root DN such as
         <literal>cn=Directory Manager</literal>.
        </para>
       </listitem>
       <listitem>
        <para><literal>Password</literal></para>
       </listitem>

       <listitem>
        <para>
         <literal>Max Connections</literal>
        </para>

        <para>
         When the directory service backing the CTS is external
         (differs from the directory service backing the OpenAM configuration)
         then this setting configures the maximum number of connections
         in the connection pool used to access the directory service for the CTS.
         One connection is reserved for cleanup of expired tokens.
         The other connections are available for CTS operations.
        </para>

        <para>
         <literal>17</literal>
         (16 connections for CTS operations, 1 for token cleanup)
        </para>
       </listitem>

       <listitem>
        <para><literal>Heartbeat</literal></para>
        <para><literal>10</literal> (default, in seconds)</para>
       </listitem>
      </itemizedlist>

    <para>Navigate to Configuration &gt; Servers and Sites &gt; Default Server Settings &gt; CTS. Any options that
    you change under this tab are inherited as defaults by individual servers. To confirm, make a change, and then
    navigate to Configuration &gt; Servers and Sites &gt; [Server Name] &gt; CTS.</para>

  </section>

  <section xml:id="cts-schema">
    <title>CTS Schema and Indexes</title>

   <indexterm>
    <primary>Core Token Service</primary>
    <secondary>schema</secondary>
    <secondary>indexes</secondary>
   </indexterm>

    <para>OpenAM stores volatile CTS token data in an instance of OpenDJ. To make that possible, OpenDJ needs
    the associated configuration store indexes, which allow OpenAM to search CTS token data in an efficient
    manner.</para>

    <para>Different schema files are available in the OpenAM
    <filename>WEB-INF/template/ldif/sfha</filename> directory. If you install OpenAM
    with the embedded version of OpenDJ, the schema from the <filename>cts-add-schema.ldif</filename>,
    <filename>cts-container.ldif</filename>, and <filename>cts-indices.ldif</filename> files are installed.
    If you upgrade to OpenAM <?eval ${serverDocTargetVersion}?> from a previous version with embedded OpenDJ,
    the schema from the <filename>99-cts-add-schema-backport.ldif</filename> file is incorporated in your
    upgrade.</para>

    <para>
     However, if you are configuring an external OpenDJ CTS server,
     you must add schema manually.

     You must also configure the indexes in the table shown below.

     To do so, you can use the <command>dsconfig</command>
     command depicted in the <citetitle>OpenDJ Administration Guide</citetitle>
     chapter on <link xlink:show="new"
     xlink:href="${opendjDocBase}/admin-guide/#configure-indexes"
     ><citetitle>Configuring a Standard Index</citetitle></link>.
    </para>

    <para>
     After creating indexes for the external OpenDJ CTS server,
     rebuild the indexes with the <command>rebuild-index</command> command
     described in the <citetitle>OpenDJ Administration Guide</citetitle>
     chapter on <link xlink:show="new"
     xlink:href="${opendjDocBase}/admin-guide/#rebuild-index"
     ><citetitle>Rebuilding Indexes</citetitle></link>.
    </para>

    <table xml:id="cts-configuration-store-indexes">
          <title>CTS Data Store Indexes</title>

          <tgroup cols="2">
              <colspec colnum="1" colwidth="1*"/>
              <colspec colnum="2" colwidth="1*"/>

              <thead>
                  <row>
                      <entry>Attribute</entry>
                      <entry>Indexes Required</entry>
                  </row>
              </thead>

              <tbody>
                  <row>
                      <entry><literal>coreTokenDate01</literal></entry>
                      <entry>equality</entry>
                  </row>
                  <row>
                      <entry><literal>coreTokenDate02</literal></entry>
                      <entry>equality</entry>
                  </row>
                  <row>
                      <entry><literal>coreTokenDate03</literal></entry>
                      <entry>equality</entry>
                  </row>
                  <row>
                      <entry><literal>coreTokenDate04</literal></entry>
                      <entry>equality</entry>
                  </row>
                  <row>
                      <entry><literal>coreTokenDate05</literal></entry>
                      <entry>equality</entry>
                  </row>
                  <row>
                      <entry><literal>coreTokenExpirationDate</literal></entry>
                      <entry>ordering</entry>
                  </row>
                  <row>
                      <entry><literal>coreTokenInteger01</literal></entry>
                      <entry>equality</entry>
                  </row>
                  <row>
                      <entry><literal>coreTokenInteger02</literal></entry>
                      <entry>equality</entry>
                  </row>
                  <row>
                      <entry><literal>coreTokenInteger03</literal></entry>
                      <entry>equality</entry>
                  </row>
                  <row>
                      <entry><literal>coreTokenInteger04</literal></entry>
                      <entry>equality</entry>
                  </row>
                  <row>
                      <entry><literal>coreTokenInteger05</literal></entry>
                      <entry>equality</entry>
                  </row>
                  <row>
                      <entry><literal>coreTokenInteger06</literal></entry>
                      <entry>equality</entry>
                  </row>
                  <row>
                      <entry><literal>coreTokenInteger07</literal></entry>
                      <entry>equality</entry>
                  </row>
                  <row>
                      <entry><literal>coreTokenInteger08</literal></entry>
                      <entry>equality</entry>
                  </row>
                  <row>
                      <entry><literal>coreTokenInteger09</literal></entry>
                      <entry>equality</entry>
                  </row>
                  <row>
                      <entry><literal>coreTokenInteger10</literal></entry>
                      <entry>equality</entry>
                  </row>
                  <row>
                      <entry><literal>coreTokenString01</literal></entry>
                      <entry>equality</entry>
                  </row>
                  <row>
                      <entry><literal>coreTokenString02</literal></entry>
                      <entry>equality</entry>
                  </row>
                  <row>
                      <entry><literal>coreTokenString03</literal></entry>
                      <entry>equality</entry>
                  </row>
                  <row>
                      <entry><literal>coreTokenString04</literal></entry>
                      <entry>equality</entry>
                  </row>
                  <row>
                      <entry><literal>coreTokenString05</literal></entry>
                      <entry>equality</entry>
                  </row>
                  <row>
                      <entry><literal>coreTokenString06</literal></entry>
                      <entry>equality</entry>
                  </row>
                  <row>
                      <entry><literal>coreTokenString07</literal></entry>
                      <entry>equality</entry>
                  </row>
                  <row>
                      <entry><literal>coreTokenString08</literal></entry>
                      <entry>equality</entry>
                  </row>
                  <row>
                      <entry><literal>coreTokenString09</literal></entry>
                      <entry>equality</entry>
                  </row>
                  <row>
                      <entry><literal>coreTokenString10</literal></entry>
                      <entry>equality</entry>
                  </row>
                  <row>
                      <entry><literal>coreTokenString11</literal></entry>
                      <entry>equality</entry>
                  </row>
                  <row>
                      <entry><literal>coreTokenString12</literal></entry>
                      <entry>equality</entry>
                  </row>
                  <row>
                      <entry><literal>coreTokenString13</literal></entry>
                      <entry>equality</entry>
                  </row>
                  <row>
                      <entry><literal>coreTokenString14</literal></entry>
                      <entry>equality</entry>
                  </row>
                  <row>
                      <entry><literal>coreTokenString15</literal></entry>
                      <entry>equality</entry>
                  </row>
                  <row>
                      <entry><literal>coreTokenUserId</literal></entry>
                      <entry>equality</entry>
                  </row>
              </tbody>
          </tgroup>
      </table>

  </section>

  <section xml:id="cts-acis">
    <title>CTS Access Control Instructions</title>

   <indexterm>
    <primary>Core Token Service</primary>
    <secondary>access control instructions</secondary>
   </indexterm>

    <para>
     If you bind to the OpenDJ CTS server as a root DN user,
     such <literal>cn=Directory Manager</literal>, you can skip this section.
    </para>

    <para>
     If you bind as a regular administrative user,
     you must give the user appropriate access to the CTS data.

     Give the regular administrative user access to
     add, delete, modify, read, and search CTS data,
     by setting access control instructions on the Root Suffix entry for CTS data.

     The user in examples shown here has DN
     <literal>uid=openam,ou=admins,dc=cts,dc=example,dc=com</literal>, but
     set your DN to match your installation.
    </para>

    <programlisting language="ldif">aci: (version 3.0;acl "Add config entry";
 allow (add)(userdn =
 "ldap:///uid=openam,ou=admins,dc=cts,dc=example,dc=com");)
aci: (targetattr="*")(version 3.0;acl "Allow entry search";
 allow (search, read)(userdn =
 "ldap:///uid=openam,ou=admins,dc=cts,dc=example,dc=com");)
aci: (targetattr="*")(version 3.0;acl "Modify entries";
 allow (write)(userdn =
 "ldap:///uid=openam,ou=admins,dc=cts,dc=example,dc=com");)
aci: (version 3.0;acl "Delete entries";
 allow (delete)(userdn =
 "ldap:///uid=openam,ou=admins,dc=cts,dc=example,dc=com");)
aci: (targetcontrol="2.16.840.1.113730.3.4.3")(version 3.0;acl "Allow
<<<<<<< HEAD
  persistent search"; allow (search, read)(userdn = "ldap:///uid=openam,
 ou=admins,dc=example,dc=com");)</programlisting>

    <para>For detailed information on ACIs, with examples showing how you can use the <command>dsconfig</command>,
    as well as various <command>ldap*</command> commands to configure them, see the OpenDJ chapter on
    <link xlink:show="new" xlink:href="${opendjDocBase}/admin-guide/#chap-privileges-acis"
    ><citetitle>Configuring Privileges &amp; Access Control</citetitle></link>.</para>
=======
 persistent search";
 allow (search, read)(userdn =
 "ldap:///uid=openam,ou=admins,dc=cts,dc=example,dc=com");)</programlisting>

    <para>For detailed information on ACIs, with examples showing how you can use
     the <command>dsconfig</command>,
     as well as various <command>ldap*</command> commands to configure them,
     see the OpenDJ chapter on
    <link xlink:show="new" xlink:href="${opendjDocBase}/admin-guide/#chap-privileges-acis"
    ><citetitle>Configuring Privileges &amp; Access Control</citetitle></link>.
    </para>
>>>>>>> 528ba81f

  </section>

  <section xml:id="cts-opendj-preparation">
   <title>Preparing an OpenDJ Directory Service for CTS</title>

   <indexterm>
    <primary>Core Token Service</primary>
    <secondary>preparing OpenDJ</secondary>
   </indexterm>

   <para>The Default Configuration option installs OpenAM with an embedded OpenDJ
   directory server that stores both configuration and CTS data.
   The default option is suitable for OpenAM evaluation purposes, or for single
   site or smaller-scale environments, where lower volume write loads and
   replication traffic occur.</para>

   <para>In general, CTS causes more volatile replication traffic due to the
    nature of its short-lived tokens compared to regular configuration data.
    To handle the data volatility, you can configure OpenAM to use the embedded
    directory server as a dedicated configuration data store, while using an
    external OpenDJ directory server instance as a CTS store.
    This type of deployment is useful if you have multiple OpenAM instances
    in a fully-replicated topology, communicating with an external CTS data store
    over WAN.
    </para>

<<<<<<< HEAD
    <para>The following example procedure shows how to prepare a single OpenDJ
     instance as an external CTS store.
     The procedure assumes that you have installed OpenAM with the default
     configuration settings, which use the embedded directory
     server as its configuration store.
     Note that if you have a very large number of policies configured for your
     applications, consider implementing an external configuration store.
    </para>

   <procedure xml:id="install-external-opendj">
    <title>To Install the OpenDJ Directory Server for CTS</title>
=======
   <para>
    The following example script installs a single instance of an OpenDJ directory
    server as an external CTS store. The procedure assumes that you have installed
    OpenAM with its default configuration settings.
   </para>

   <para>The example directory server install script uses the following parameters:</para>

   <table xml:id="prepare-config-store-ds">
    <title>Example OpenDJ Setup Parameters</title>
    <tgroup cols="2">
     <colspec colnum="1" colwidth="1*"/>
     <colspec colnum="2" colwidth="1*"/>
     <thead>
      <row>
       <entry>Parameter</entry>
       <entry>Example Inputs</entry>
      </row>
     </thead>
     <tbody>
      <row>
       <entry><literal>Hostname</literal></entry>
       <entry>Provide a Fully Qualified Domain Name, like opendj.example.com</entry>
      </row>
      <row>
       <entry><literal>LDAP Port</literal></entry>
       <entry>1389</entry>
      </row>
      <row>
       <entry><literal>generateSelfSignedCertificate</literal></entry>
       <entry>true</entry>
      </row>
      <row>
       <entry><literal>enableStartTLS</literal></entry>
       <entry>true</entry>
      </row>
      <row>
       <entry><literal>ldapsPort</literal></entry>
       <entry>1636</entry>
      </row>
      <row>
       <entry><literal>jmxPort</literal></entry>
       <entry>1689</entry>
      </row>
      <row>
       <entry><literal>Administration Connector Port</literal></entry>
       <entry>4444</entry>
      </row>
      <row>
       <entry><literal>Root User DN</literal></entry>
       <entry>cn=Directory Manager</entry>
      </row>
      <row>
       <entry><literal>Root User DN Password</literal></entry>
       <entry>(arbitrary)</entry>
      </row>
      <row>
       <entry><literal>baseDN</literal></entry>
       <entry>Not needed. The base DN for the backend will be configured in a later step.</entry>
      </row>
      <row>
       <entry><literal>ldifFile</literal></entry>
       <entry>Not needed. This file is typically used to import user entries.</entry>
      </row>
      <row>
       <entry><literal>sampleData</literal></entry>
       <entry>Not needed</entry>
      </row>
      <row>
       <entry><literal>Start Server After Config</literal></entry>
       <entry>Yes</entry>
      </row>
     </tbody>
    </tgroup>
   </table>

   <procedure xml:id="prepare-run-ext-cts-script">
    <title>To Prepare and Run the External OpenDJ CTS Install Script</title>

    <indexterm class="startofrange" id="idx-cts-install-script">
     <primary>Core Token Service</primary>
     <secondary>OpenDJ</secondary>
     <tertiary>install script</tertiary>
    </indexterm>
>>>>>>> 528ba81f

    <indexterm>
     <primary>Core Token Service</primary>
     <secondary>OpenDJ</secondary>
     <tertiary>installing</tertiary>
    </indexterm>

    <step>
     <para>Download
      <link xlink:show="new"
<<<<<<< HEAD
xlink:href="${opendjDocBase}/install-guide/#chap-install-cli">
      Installing OpenDJ From the Command Line</link>.</para>

     <!-- Why install OpenDJ as root? -->
      <screen>
$ <userinput>/path/to/opendj/setup --cli</userinput>
      </screen>

      <para>Example options are as follows:</para>
       <table xml:id="prepare-cts-config-store-ds">
        <title>Example OpenDJ Setup Parameters</title>
        <tgroup cols="2">
         <colspec colnum="1" colwidth="1*"/>
         <colspec colnum="2" colwidth="1*"/>

         <thead>
          <row>
           <entry>Parameter</entry>
           <entry>Example Inputs</entry>
          </row>
         </thead>

         <tbody>
          <row>
           <entry><literal>Accept License</literal></entry>
           <entry>Yes</entry>
          </row>
          <row>
           <entry><literal>Root User DN</literal></entry>
           <entry>cn=Directory Manager</entry>
          </row>
          <row>
           <entry><literal>Root User DN Password</literal></entry>
           <entry>(arbitrary)</entry>
          </row>
          <row>
           <entry><literal>Fully Qualified Domain Name</literal></entry>
           <entry>opendj.example.com</entry>
          </row>
          <row>
           <entry><literal>LDAP Port</literal></entry>
           <entry>1389</entry>
          </row>
          <row>
           <entry><literal>Administration Connector Port</literal></entry>
           <entry>4444</entry>
          </row>
          <row>
           <entry><literal>Create Base DN</literal></entry>
           <entry>No. The base DN for the backend will be configured in a later step.</entry>
          </row>
          <row>
           <entry><literal>Enable SSL</literal></entry>
           <entry>No</entry>
          </row>
          <row>
           <entry><literal>Enable TLS</literal></entry>
           <entry>No</entry>
          </row>
          <row>
           <entry><literal>Start Server After Config</literal></entry>
           <entry>Yes</entry>
          </row>
          </tbody>
         </tgroup>
        </table>
       </step>
   </procedure>

   <procedure xml:id="prepare-external-cts-backend">
    <title>To Prepare the External CTS Store</title>

    <indexterm class="startofrange" xml:id="idx-prepare-opendj">
     <primary>Core Token Service</primary>
     <secondary>OpenDJ</secondary>
     <tertiary>preparing</tertiary>
    </indexterm>

    <step><para>Change to the OpenDJ directory.</para>

     <screen>
$ <userinput>cd /path/to/opendj</userinput>
     </screen>

    </step>
    <step><para>Create a directory server backend,
     and call it <literal>ctsStore</literal>.</para>

     <screen>
$ <userinput>bin/dsconfig create-backend \
 --backend-name ctsStore \
 --set base-dn:dc=openam-cts,dc=example,dc=com \
 --set enabled:true \
 --type local-db \
 --port 4444 \
 --bindDN "cn=Directory Manager" \
 --bindPassword pwd \
 --no-prompt</userinput>
     </screen>

=======
            xlink:href="http://forgerock.com/download-stack/">OpenDJ</link>.
     </para>
>>>>>>> 528ba81f
    </step>

    <step>
     <para>Create the install script. The following is an example, which you can
      edit for your specific system.
     </para>

     <xinclude:include href="../shared/cts-setup.xml">
      <xinclude:fallback>
       Failed to include cts-setup.xml
      </xinclude:fallback>
     </xinclude:include>
    </step>

    <step>
     <para>Make the file executable.</para>
     <screen>
chmod u+x cts-setup.sh
     </screen>
    </step>

    <step>
     <para>Run the script. Make sure the OpenDJ zip file is in your same directory
      and update the script accordingly.
     </para>
     <screen>
./cts-setup.sh
     </screen>
    </step>
<<<<<<< HEAD
    <step><para>Setting up the external configuration data store
    requires that you manually add three schema files, which OpenAM
    adds automatically for the default embedded directory server configuration.
    Copy the schema files, <literal>cts-add-schema.ldif</literal>,
    <literal>cts-indices.ldif</literal>, and <literal>cts-container.ldif</literal>
    located at
    <literal>/path/to/tomcat/webapps/openam/WEB-INF/template/ldif/sfha</literal>
    to a local folder.
    </para>

     <screen>
$ <userinput>cp /tomcat/webapps/openam/WEB-INF/template/ldif/sfha/cts-add-schema.ldif .</userinput>
$ <userinput>cp /tomcat/webapps/openam/WEB-INF/template/ldif/sfha/cts-indices.ldif .</userinput>
$ <userinput>cp /tomcat/webapps/openam/WEB-INF/template/ldif/sfha/cts-container.ldif .</userinput>
     </screen>

     </step>
     <step><para>Open <literal>cts-indices.ldif</literal> file in a text editor,
     replace the <literal>@DB_NAME@</literal> variable with the backend name
     <literal>ctsStore</literal>, and save the file.
     The file adds the indexes needed for the CTS store.</para>
     </step>
     <step><para>Open <literal>cts-container.ldif</literal> file in a text editor,
      replace the <literal>@SM_CONFIG_ROOT_SUFFIX@</literal> variable with the
      configuration root suffix <literal>dc=openam-cts,dc=example,dc=com</literal>, and
      save the file.
      The file is required for the CTS token store to handle certain entries.</para>
     </step>
     <step><para>Add the Schema files using the <literal>ldapmodify</literal> command.
      Make sure to add the <literal>cts-add-schema.ldif</literal> file first.
      The file contains the schema definitions required for both the CTS store
      and the configuration store.
      Note that only the <literal>cts-add-schema.ldif</literal> contains an LDIF
      <literal>changetype</literal> directive. The other files require the
      <literal>--defaultAdd</literal> argument.</para>

      <screen>
$ <userinput>bin/ldapmodify \
 --port 1389 \
 --bindDN "cn=Directory Manager" \
 --bindPassword pwd \
 --fileName cts-add-schema.ldif</userinput>

$ <userinput>bin/ldapmodify \
 --port 1389 \
 --bindDN "cn=Directory Manager" \
 --bindPassword pwd \
 --defaultAdd \
 --fileName cts-indices.ldif</userinput>

$ <userinput>bin/ldapmodify \
 --port 1389 \
 --bindDN "cn=Directory Manager" \
 --bindPassword pwd \
 --defaultAdd \
 --fileName cts-container.ldif</userinput>
      </screen>

      </step>
      <step>
          <para>View the list of local DB indexes for the backend to ensure
          that they were properly installed.</para>

          <screen>
$ <userinput>bin/dsconfig \
 list-local-db-indexes \
 --backend-name ctsStore \
 --port 4444 \
 --bindDN "cn=Directory Manager" \
 --bindPassword pwd \
 --no-prompt</userinput>
          </screen>

      </step>
      <step><para>Rebuild the indexes using the <literal>rebuild-index</literal>
       command.
       You will need to stop the server before rebuilding the indexes.</para>

       <screen>
$ <userinput>bin/stop-ds</userinput>
$ <userinput>bin/rebuild-index \
 --baseDN dc=openam-cts,dc=example,dc=com \
 --rebuildAll</userinput>
       </screen>

      </step>
      <step><para>Verify the indexes. When completed, restart the server.</para>

       <screen>
$ <userinput>bin/verify-index --baseDN dc=openam-cts,dc=example,dc=com</userinput>
$ <userinput>bin/start-ds</userinput>
       </screen>

       <para>You have successfully prepared the directory server backend for the
       external CTS store. Next, configure the external CTS store in OpenAM.</para>
      </step>

    <indexterm class="endofrange" startref="idx-prepare-opendj">
     <primary>Core Token Service</primary>
     <secondary>OpenDJ</secondary>
     <tertiary>preparing</tertiary>
    </indexterm>

=======

    <indexterm class="endofrange" startref="idx-cts-install-script">
     <primary>Core Token Service</primary>
     <secondary>OpenDJ</secondary>
     <tertiary>install script</tertiary>
    </indexterm>
>>>>>>> 528ba81f
   </procedure>

   <procedure xml:id="configure-cts">
    <title>To Configure the CTS Data Store</title>

    <indexterm>
     <primary>Core Token Service</primary>
     <secondary>CTS data store</secondary>
     <tertiary>configuring on OpenAM</tertiary>
    </indexterm>

    <para>The following example procedure assumes that you have implemented
     the previous procedure.
     Also note that the OpenAM server will require a restart for the
     configuration changes to take effect.</para>

     <step>
      <para>Log into the OpenAM Console.</para>
     </step>

     <step>
      <para>On the main OpenAM Console screen, click Configuration &gt;
       Servers and Sites &gt; <literal>Server Name</literal> &gt; CTS.
       For this example, the <literal>Server Name</literal> is
       <literal>http://openam.example.com:8080/openam</literal>.</para></step>

     <step><para>On the Edit <literal>Server Name</literal> screen, click Inheritance
       Settings. By default, the CTS properties are inherited from the Configuration
       data store settings created in a previous step. We want to clear or
       uncheck these properties to modify these properties for CTS.</para>
     </step>

     <step>
      <para>On the Server Property Inheritance Setting screen, uncheck the
       properties that you want to modify for CTS, and then click Save. </para>

      <mediaobject xml:id="figure-openam-config-store-inheritance">
       <alt>OpenAM External Configuration Inheritance Settings</alt>
        <imageobject>
         <imagedata fileref="images/openam-config-store-inheritance.png" format="PNG" />
        </imageobject>
       <textobject><para>Uncheck all of the properties. For example, you must
        uncheck the <literal>Store Mode</literal> property, which allows you to
        set up the external store.
       </para></textobject>
      </mediaobject>

      <itemizedlist>
       <!-- is this still present? -->
       <!--listitem>
         <para>Directory Name</para>
       </listitem-->
       <listitem>
        <para>Connection String(s).
         For example, <literal>host1:389,host2:50389|server1|site1,host3:50389</literal>.
        </para>
       </listitem>
       <listitem>
        <para>Heartbeat. Default is 10.</para>
       </listitem>
       <listitem>
        <para>Login Id. Specifies the directory server's bind DN.</para>
       </listitem>
       <listitem>
        <para>Max Connections. Sets the maximum number of connections to the data store.</para>
       </listitem>
       <listitem>
         <para>Password. Specifies the directory servers admin password.</para>
       </listitem>
       <listitem>
         <para>Port. Specifies the LDAP port of the directory server.</para>
       </listitem>
       <listitem>
         <para>Root Suffix. Specifies the base DN of the CTS store.</para>
       </listitem>
       <listitem>
         <para>SSL/TLS Enabled. Specifies if SSL or TLS is configured for the
          connection to the directory server.
         </para>
       </listitem>
       <listitem>
         <para>Store Mode. Specifies if the data store is a default (internal)
          data store or an external store. This property is required if you want
          to configure an external CTS store. Note that we recommend all
          settings to be enabled for editing and populated with the appropriate values.
         </para>
       </listitem>
      </itemizedlist>
     </step>

     <step>
      <para>On the Edit <literal>Server Name</literal> screen,
      click External Token Store and then enter the Root Suffix for the CTS store.
      For this example, enter <literal>dc=cts,dc=example,dc=com</literal>.</para>
     </step>

     <step>
      <para>Under External Store Configuration, enter the properties for
       the CTS backend and then click Save.</para>

       <variablelist>
        <!--varlistentry>
         <term>Directory Name</term>
         <listitem>
          <para><literal>opendj.example.com</literal></para>
         </listitem>
        </varlistentry-->
        <!--varlistentry>
         <term>Port</term>
         <listitem>
          <para><literal>1389</literal></para>
         </listitem>
        </varlistentry-->
        <varlistentry>
         <term>Connection String(s)</term>
         <listitem>
          <para><literal>host1:389,host2:50389|server1|site1,host3:50389</literal></para>
         </listitem>
        </varlistentry>
        <varlistentry>
         <term>Login Id</term>
         <listitem>
          <para><literal>uid=openam,ou=admins,dc=cts,dc=example,dc=com</literal></para>
         </listitem>
        </varlistentry>
        <varlistentry>
         <term>Password</term>
          <listitem>
           <para>Enter the Login ID password. For this example, enter <literal>secret12</literal>.</para>
          </listitem>
        </varlistentry>
       </variablelist>
       </step>

     <step>
      <para>Restart the OpenAM server to complete the external CTS store
        configuration.
        If there is a problem with the configuration, view the error
        in the <filename>&lt;openam-installation&gt;/debug/Session</filename>
        debug log, which will indicate that the External CTS connection could not be
        established.
        </para>
        <para>You have successfully configured an external OpenDJ directory server
         and configured OpenAM to use the external CTS store.
         For more CTS configuration options, see
         <xref linkend="cts-token-managing" />.</para>
     </step>
    </procedure>
  </section>

    <!-- Liberally copied from OpenDJ docs -->

  <section xml:id="cts-replication">
    <title>CTS and OpenDJ Replication</title>

   <indexterm>
    <primary>Core Token Service</primary>
    <secondary>OpenAM</secondary>
    <tertiary>configuring</tertiary>
   </indexterm>

    <para>Replication in this context is the process of copying updates between directory servers to help all servers
    converge to identical copies of directory, token, and session / SAML 2.0 / OAuth 2.0 data. OpenDJ uses advanced
    data replication methods to ensure that directory services remain available in the event of a server crash or
    network interruption.</para>

    <para>The historical information needed to resolve the latest changes is periodically purged to avoid
    growing to unmanageable sizes. The age at which the information is purged is known as the
    <literal>replication-purge-delay</literal>.</para>

    <para>With CTS, the default <literal>replication-purge-delay</literal> for OpenDJ is 3 days. Unless you have
    configured a separate OpenDJ server for CTS data, you may have to balance the needs for backups, the requirements
    for replication, disk space, and different useful lifetimes for CTS tokens and other OpenDJ data. So adjustments
    may be required. One way to set a new period for <literal>replication-purge-delay</literal> of
    <replaceable>n</replaceable> hours is with the following command:</para>

    <screen>
$ <userinput>dsconfig \
 set-replication-server-prop \
 --port 4444 \
 --hostname opendj-cts.example.org \
 --bindDN "cn=Directory Manager" \
 --bindPassword password \
 --provider-name "Multimaster Synchronization" \
 --set replication-purge-delay:<replaceable>n</replaceable> \
 --no-prompt \
 --trustStorePath /path/to/truststore</userinput>
    </screen>

     <para>At this point, you need to understand whether CTS data backups are important in your deployment.
     Session, SAML 2.0, and OAuth 2.0 token data is often short-lived. In some deployments, the "worst-case"
     scenario is that users have to log in again.</para>

     <para>If CTS data backups are important in your deployment, note that OpenDJ
      backups that are older than the <literal>replication-purge-delay</literal>
      are useless and must be discarded. You can use the OpenDJ
      <command>backup</command> to schedule backups. For example, the following
      command uses <literal>crontab</literal> format to configure daily backups
      for a hypothetical Base DN of <literal>ctsData</literal> at x minutes
      after every hour:</para>

     <screen>
$ <userinput>backup \
 --port 4444 \
 --bindDN "cn="Directory Manager" \
 --bindPassword password \
 --backendID ctsData \
 --backupDirectory /path/to/opendj/backup \
 --recurringTask "x * * * *" \
 --completionNotify backupadmin@example.com \
 --errorNotify backupadmin@example.com</userinput>
     </screen>

    <para>While you may choose to adjust the time periods associated with
     <literal>replication-purge-delay</literal> and backups, be sure that backups
     are performed more frequently.
     Otherwise, change log records that are required to restore data may be lost.</para>
  </section>

  <section xml:id="cts-token-managing">
    <title>Managing CTS Tokens</title>

   <indexterm>
    <primary>Core Token Service</primary>
    <secondary>and OpenDJ replication</secondary>
   </indexterm>

   <para>There are properties associated with token encryption, compression,
    and token cleanup frequency, which are disabled by default.
    The properties are as follows:</para>

   <variablelist>
    <varlistentry>
     <term><literal>com.sun.identity.session.repository.enableEncryption</literal></term>
     <listitem>
      <para>Supports encryption of CTS tokens. Default: <literal>false</literal>.</para>
     </listitem>
    </varlistentry>
    <varlistentry>
     <term><literal>com.sun.identity.session.repository.enableCompression</literal></term>
     <listitem>
      <para>Enables GZip-based compression of CTS tokens. Default: <literal>false</literal>.</para>
     </listitem>
    </varlistentry>
    <varlistentry>
     <term><literal>com.sun.identity.session.repository.enableAttributeCompression</literal></term>
     <listitem>
      <para>Supports compression over and above the GZip-based compression of CTS tokens. Default: <literal>false</literal>.</para>
     </listitem>
    </varlistentry>
    <varlistentry>
     <term><literal>com.sun.identity.session.repository.cleanupRunPeriod</literal></term>
     <listitem>
      <para>Specifies a minimum CTS token lifetime. If there is no activity in the specified
       time period, the token is erased. Default: 300 seconds.</para>
     </listitem>
    </varlistentry>
    <varlistentry>
     <term><literal>com.sun.identity.session.repository.healthCheckRunPeriod</literal></term>
     <listitem>
      <para>Sets a period of time when requests are sent to make sure the current instance of
       OpenAM is running. Default: 60 seconds.</para>
     </listitem>
    </varlistentry>
   </variablelist>

   <!-- May be addressed with AME-2540

   <note><para>The current run frequency for the CTS reaper, which cleans up expired tokens,
   is the minimum of the <literal>com.sun.identity.session.repository.cleanupRunPeriod</literal> and
   the <literal>com.sun.identity.session.repository.healthCheckRunPeriod</literal>.</para></note>

   -->

   <para>To enable the encryption/compression options, navigate to Configuration
    &gt; Servers and Sites &gt; Default Server Settings &gt; Advanced.
    In the Advanced Properties window, you should see these entries in the
    <literal>Property Name</literal> column with the corresponding value in the
    <literal>Property Value</literal> column.
    To enable them, change <literal>false</literal> to <literal>true</literal>
    in the Property Value column associated with the desired property, and click Save.</para>

   <note><para>If you want to enable compression or encryption, you must enable the same property
    on every OpenAM instance within the site, otherwise they will not function
    correctly together. You must also restart the servers for the changes to take
    effect.</para></note>

   <warning><para>When encryption or compression properties are changed, all previous
    tokens in the LDAP store will be un-readable; thus, invalidating any user's
    sessions. The user will be required to log in again.
   </para></warning>

  </section>

  <section xml:id="cts-tuning-considerations">
   <title>CTS Tuning Considerations</title>

   <indexterm>
    <primary>Core Token Service</primary>
    <secondary>tuning</secondary>
   </indexterm>

   <para>CTS processes all requests asynchronously in the background, allowing
    callers (that is, those entities that call CTS) to send subsequent requests
    without waiting for a previous request to finish processing.
    The following OpenAM components make CTS requests:</para>

    <orderedlist>
     <listitem>
      <para>Session service for session failover</para>
     </listitem>
     <listitem>
      <para>OAuth 2.0 for token persistence</para>
     </listitem>
     <listitem>
      <para>SAML 2.0 for token persistence</para>
     </listitem>
     <listitem>
      <para>REST API for functions like Forgotten passwords</para>
     </listitem>
    </orderedlist>

   <para>
    All create, read, update, delete, query (CRUDQ) requests to CTS are placed
    into an asynchronous buffer before being handled by an asynchronous processor.
    This ensures the caller can continue without waiting for CTS to complete processing.
   </para>

   <para>Once the queue is full, all operations are "blocked" before an operation
    can be placed on the queue. Once on the queue, the caller can continue as normal.
   </para>

   <para>
    CTS is designed to automatically throttle throughput in the event that the buffer
    fills up with requests.
    Therefore, if you require a balance between performance versus system memory,
    OpenAM provides two properties that can be used to tune CTS: queue size and queue timeout.
   </para>

   <variablelist>
    <varlistentry>
     <term><literal>org.forgerock.services.cts.async.queue.size</literal></term>
     <listitem>
      <para>
       Default size: 5000. Determines how many request operations can be buffered
       before the queue size becomes full, after which the caller will be required
       to wait for the buffered requests to complete processing. All CRUDQ operations
       are converted to tasks, which are placed on the queue, ensuring that operations
       happen in the correct sequence.
      </para>
      <!--para>
       The most effective way to determine the queue size is to profile your system.
       Considerations such as memory consumption and throughput performance should
       be taken into account. It is possible to use the SNMP monitoring framework
       to collect metrics from the CTS to understand its throughput.
       See appendix zyx for details on how this might be performed.
      </para>
      <para>You can use SNMP monitoring to determine the average throughput of the
       CTS operations as follows:
       <screen>$ snmpget -c public -v 2c openam.example.com:8085 \
        enterprises.36733.1.2.999.3.1.2.1 \
        enterprises.36733.1.2.999.3.1.2.2 \
        enterprises.36733.1.2.999.3.1.2.3 \
        enterprises.36733.1.2.999.3.1.2.4 \
        enterprises.36733.1.2.999.3.1.2.5 | cut -d ' ' -f 4 | awk '{s+=$1}END{print s}'</screen>
      </para-->
     </listitem>
    </varlistentry>
     <varlistentry>
      <term><literal>org.forgerock.services.cts.async.queue.timeout</literal></term>
      <listitem>
       <para>
        Default timeout is 120 seconds. Determines how long a caller will wait
        in the even that the buffer is full.
        If the timeout expires, the caller receives an error.
        The timeout property is used in any system configuration where the LDAP
        server throughput is considerably slower than the OpenAM server, which
        can result in blocked requests as the backlog increases.
       </para>
      </listitem>
     </varlistentry>
   </variablelist>

   <para>To set the queue size and timeout properties, navigate to the OpenAM Console:
    Configuration
    &gt; Servers and Sites &gt; Default Server Settings
    &gt; Advanced, and then click Add.
   </para>

  </section>

  <section xml:id="cts-general-recommend">
   <title>General Recommendations for CTS Configuration</title>

   <indexterm>
    <primary>Core Token Service</primary>
    <secondary>configuring</secondary>
    <tertiary>general recommendations</tertiary>
   </indexterm>

   <para>
    When properly configured, CTS can help your deployment avoid single points
    of failure (SPOF). Session and SAML 2.0 tokens which are normally stored
    only in the memory of a single server are also written to the
    CTS as a secondary token store. If the OpenAM instance that owns the session
    or SAML 2.0 token fails, a second instance of OpenAM can allow access to the
    session or token. To reduce the impact of any given failure,
    consider the following options:</para>

   <itemizedlist>
    <listitem>
     <para>
      <emphasis role="bold">First Look at Embedded</emphasis>.
      Start your implementation, if possible, with the CTS options available
      with the OpenDJ instance embedded in OpenAM, which is the simplest deployment
      option to implement.
      If you are deploying on a single site and want CTS replication limited
      to that site, the default configuration store may be sufficient for your
      particular needs.
     </para>
     <para>
      Note that the embedded CTS store is generally not recommended for high
      volume deployments and assumes a small scale deployment with a relatively
      simple topology.
     </para>
    </listitem>
    <listitem>
     <para>
      <emphasis role="bold">Isolate the Different Stores</emphasis>.
      Isolate the user, configuration, and session stores from OpenAM into separate
      external OpenDJ servers.
     </para>
    </listitem>
    <listitem>
     <para>
      <emphasis role="bold">Configure External CTS Stores for High Volumes</emphasis>.
      If your needs go beyond a higher-level performance threshold, you may want
      to move the CTS token storage to one or more dedicated systems as
      CTS generally causes much more replication traffic than less volatile
      configuration data.
      Alternatively, if you need global replication of session, SAML 2.0, and
      OAuth 2.0 tokens, this would also justify a move to dedicated systems as
      it provides an extra level of control over how much replication is taking place.
     </para>

     <para>
      On the Admin Console, specify the main external OpenDJ directory
      server for the CTS store and designate additional OpenDJ instances for
      session failover using the <literal>Connection String(s)</literal> property.
      This property allows you to configure multiple OpenDJ directory servers for
      your CTS data stores without a load balancer.
     </para>
     <note>
      <para>
       The CTS requires that it talks to a single server or load balancer
       to reduce the risk of replication errors.
      </para>
     </note>

     <mediaobject xml:id="cts-deploy">
      <alt>A Simplified CTS Deployment</alt>
      <imageobject>
       <imagedata fileref="images/cts-deploy.png" format="PNG" />
      </imageobject>
      <textobject>
       <para>Depicts a Simplified Configuration for CTS</para>
      </textobject>
     </mediaobject>

     <para>
      To improve performance, ensure that you have
      properly-sized directory servers for your external CTS stores.
      In addition, you can enable token compression as discussed in
      <xref linkend="cts-token-managing" />.
      When enabled, token compression reduces
      load requirements on the network connection between data stores
      in exchange for processing time compressing tokens.
     </para>

    </listitem>

    <listitem>
     <para>
      <emphasis role="bold">
       Prevent random or round-robin load balancing to external CTS stores.
      </emphasis>
      No load balancer is needed between OpenAM and an external CTS store.
      Instead configure multiple directory server replicas
      in the Connection Strings of the configuration.
      For details, see <xref linkend="cts-config" />.
     </para>

     <para>
      When OpenAM writes to a directory server in the external CTS store,
      directory server replication pushes the write to other directory servers
      in the same replication group.
      When under load operations in an OpenAM server
      can happen more quickly than the network can push replication updates.
      Therefore, balancing the LDAP traffic from OpenAM to the CTS store
      in random or round robin fashion leads to errors
      where a read operation arrives at a replica
      before the expected write operation can cross the network.
     </para>

     <para>
      For complex deployments
      you might opt for an external directory service as the CTS store
      with a load balancer between OpenAM and the directory service.
      In this case, the choice of load balancing algorithm is important
      to ensure consistency under load within the CTS layer.
      High loads with a round-robin or random algorithm
      cause replication conflicts within the CTS layer,
      which the CTS layer is unable to resolve.
      The load balancer <emphasis>must</emphasis> operate only for failover,
      and not to balance LDAP traffic between directory servers.
      In other words, the load balancer in front of the external CTS store
      <emphasis>must</emphasis> use an Active/Passive configuration,
      whereby the load balancer sends all requests to the same directory server
      until that server becomes unavailable,
      and then all requests go to the standby directory server, and so on.
      Load balancers <emphasis>must not</emphasis> use an Active/Active configuration,
      as this leads to the type of errors described above.
     </para>
    </listitem>
   </itemizedlist>

   <para>
    Once configured, the OpenDJ directory service replicates CTS data
    transmitted from OpenAM servers to connected OpenDJ servers.
    The amount of replication traffic can be significant, especially if
    replication proceeds over a WAN.
    You can limit this replication traffic by separating OpenDJ instances
    into directory and replication servers.
    For more information on how this is done
    with OpenDJ, see the OpenDJ documentation on
    <link xlink:show="new"
          xlink:href="${opendjDocBase}/admin-guide/#repl-dedicated-servers">
     <citetitle>Stand-alone Replication Servers</citetitle></link>.
   </para>
  </section>

</chapter><|MERGE_RESOLUTION|>--- conflicted
+++ resolved
@@ -97,19 +97,12 @@
     <secondary>configuration parameters</secondary>
    </indexterm>
 
-<<<<<<< HEAD
-    <para>If you want to reconfigure an existing implementation of CTS, be prepared. Any reconfiguration
-    will orphan any tokens that are currently stored. To keep this from happening, disable client access
-    to OpenAM before making any changes. Any changes require a server restart to put them into
-    effect.</para>
-=======
     <para>If you want to reconfigure an existing implementation of CTS,
      any reconfiguration orphans any tokens that are currently stored, which
      may require users to log in again.
      To keep this from happening, disable client access to OpenAM before making
      any changes. Any changes require a server restart to put them into
      effect.</para>
->>>>>>> 528ba81f
 
     <para>To access the main CTS configuration page from the console, select Configuration &gt; Servers and Sites &gt;
     Default Server Settings &gt; CTS. The options that appear in the screenshot that follows are detailed in the
@@ -454,15 +447,6 @@
  allow (delete)(userdn =
  "ldap:///uid=openam,ou=admins,dc=cts,dc=example,dc=com");)
 aci: (targetcontrol="2.16.840.1.113730.3.4.3")(version 3.0;acl "Allow
-<<<<<<< HEAD
-  persistent search"; allow (search, read)(userdn = "ldap:///uid=openam,
- ou=admins,dc=example,dc=com");)</programlisting>
-
-    <para>For detailed information on ACIs, with examples showing how you can use the <command>dsconfig</command>,
-    as well as various <command>ldap*</command> commands to configure them, see the OpenDJ chapter on
-    <link xlink:show="new" xlink:href="${opendjDocBase}/admin-guide/#chap-privileges-acis"
-    ><citetitle>Configuring Privileges &amp; Access Control</citetitle></link>.</para>
-=======
  persistent search";
  allow (search, read)(userdn =
  "ldap:///uid=openam,ou=admins,dc=cts,dc=example,dc=com");)</programlisting>
@@ -474,7 +458,6 @@
     <link xlink:show="new" xlink:href="${opendjDocBase}/admin-guide/#chap-privileges-acis"
     ><citetitle>Configuring Privileges &amp; Access Control</citetitle></link>.
     </para>
->>>>>>> 528ba81f
 
   </section>
 
@@ -502,19 +485,6 @@
     over WAN.
     </para>
 
-<<<<<<< HEAD
-    <para>The following example procedure shows how to prepare a single OpenDJ
-     instance as an external CTS store.
-     The procedure assumes that you have installed OpenAM with the default
-     configuration settings, which use the embedded directory
-     server as its configuration store.
-     Note that if you have a very large number of policies configured for your
-     applications, consider implementing an external configuration store.
-    </para>
-
-   <procedure xml:id="install-external-opendj">
-    <title>To Install the OpenDJ Directory Server for CTS</title>
-=======
    <para>
     The following example script installs a single instance of an OpenDJ directory
     server as an external CTS store. The procedure assumes that you have installed
@@ -599,122 +569,12 @@
      <secondary>OpenDJ</secondary>
      <tertiary>install script</tertiary>
     </indexterm>
->>>>>>> 528ba81f
-
-    <indexterm>
-     <primary>Core Token Service</primary>
-     <secondary>OpenDJ</secondary>
-     <tertiary>installing</tertiary>
-    </indexterm>
 
     <step>
      <para>Download
       <link xlink:show="new"
-<<<<<<< HEAD
-xlink:href="${opendjDocBase}/install-guide/#chap-install-cli">
-      Installing OpenDJ From the Command Line</link>.</para>
-
-     <!-- Why install OpenDJ as root? -->
-      <screen>
-$ <userinput>/path/to/opendj/setup --cli</userinput>
-      </screen>
-
-      <para>Example options are as follows:</para>
-       <table xml:id="prepare-cts-config-store-ds">
-        <title>Example OpenDJ Setup Parameters</title>
-        <tgroup cols="2">
-         <colspec colnum="1" colwidth="1*"/>
-         <colspec colnum="2" colwidth="1*"/>
-
-         <thead>
-          <row>
-           <entry>Parameter</entry>
-           <entry>Example Inputs</entry>
-          </row>
-         </thead>
-
-         <tbody>
-          <row>
-           <entry><literal>Accept License</literal></entry>
-           <entry>Yes</entry>
-          </row>
-          <row>
-           <entry><literal>Root User DN</literal></entry>
-           <entry>cn=Directory Manager</entry>
-          </row>
-          <row>
-           <entry><literal>Root User DN Password</literal></entry>
-           <entry>(arbitrary)</entry>
-          </row>
-          <row>
-           <entry><literal>Fully Qualified Domain Name</literal></entry>
-           <entry>opendj.example.com</entry>
-          </row>
-          <row>
-           <entry><literal>LDAP Port</literal></entry>
-           <entry>1389</entry>
-          </row>
-          <row>
-           <entry><literal>Administration Connector Port</literal></entry>
-           <entry>4444</entry>
-          </row>
-          <row>
-           <entry><literal>Create Base DN</literal></entry>
-           <entry>No. The base DN for the backend will be configured in a later step.</entry>
-          </row>
-          <row>
-           <entry><literal>Enable SSL</literal></entry>
-           <entry>No</entry>
-          </row>
-          <row>
-           <entry><literal>Enable TLS</literal></entry>
-           <entry>No</entry>
-          </row>
-          <row>
-           <entry><literal>Start Server After Config</literal></entry>
-           <entry>Yes</entry>
-          </row>
-          </tbody>
-         </tgroup>
-        </table>
-       </step>
-   </procedure>
-
-   <procedure xml:id="prepare-external-cts-backend">
-    <title>To Prepare the External CTS Store</title>
-
-    <indexterm class="startofrange" xml:id="idx-prepare-opendj">
-     <primary>Core Token Service</primary>
-     <secondary>OpenDJ</secondary>
-     <tertiary>preparing</tertiary>
-    </indexterm>
-
-    <step><para>Change to the OpenDJ directory.</para>
-
-     <screen>
-$ <userinput>cd /path/to/opendj</userinput>
-     </screen>
-
-    </step>
-    <step><para>Create a directory server backend,
-     and call it <literal>ctsStore</literal>.</para>
-
-     <screen>
-$ <userinput>bin/dsconfig create-backend \
- --backend-name ctsStore \
- --set base-dn:dc=openam-cts,dc=example,dc=com \
- --set enabled:true \
- --type local-db \
- --port 4444 \
- --bindDN "cn=Directory Manager" \
- --bindPassword pwd \
- --no-prompt</userinput>
-     </screen>
-
-=======
             xlink:href="http://forgerock.com/download-stack/">OpenDJ</link>.
      </para>
->>>>>>> 528ba81f
     </step>
 
     <step>
@@ -744,118 +604,12 @@
 ./cts-setup.sh
      </screen>
     </step>
-<<<<<<< HEAD
-    <step><para>Setting up the external configuration data store
-    requires that you manually add three schema files, which OpenAM
-    adds automatically for the default embedded directory server configuration.
-    Copy the schema files, <literal>cts-add-schema.ldif</literal>,
-    <literal>cts-indices.ldif</literal>, and <literal>cts-container.ldif</literal>
-    located at
-    <literal>/path/to/tomcat/webapps/openam/WEB-INF/template/ldif/sfha</literal>
-    to a local folder.
-    </para>
-
-     <screen>
-$ <userinput>cp /tomcat/webapps/openam/WEB-INF/template/ldif/sfha/cts-add-schema.ldif .</userinput>
-$ <userinput>cp /tomcat/webapps/openam/WEB-INF/template/ldif/sfha/cts-indices.ldif .</userinput>
-$ <userinput>cp /tomcat/webapps/openam/WEB-INF/template/ldif/sfha/cts-container.ldif .</userinput>
-     </screen>
-
-     </step>
-     <step><para>Open <literal>cts-indices.ldif</literal> file in a text editor,
-     replace the <literal>@DB_NAME@</literal> variable with the backend name
-     <literal>ctsStore</literal>, and save the file.
-     The file adds the indexes needed for the CTS store.</para>
-     </step>
-     <step><para>Open <literal>cts-container.ldif</literal> file in a text editor,
-      replace the <literal>@SM_CONFIG_ROOT_SUFFIX@</literal> variable with the
-      configuration root suffix <literal>dc=openam-cts,dc=example,dc=com</literal>, and
-      save the file.
-      The file is required for the CTS token store to handle certain entries.</para>
-     </step>
-     <step><para>Add the Schema files using the <literal>ldapmodify</literal> command.
-      Make sure to add the <literal>cts-add-schema.ldif</literal> file first.
-      The file contains the schema definitions required for both the CTS store
-      and the configuration store.
-      Note that only the <literal>cts-add-schema.ldif</literal> contains an LDIF
-      <literal>changetype</literal> directive. The other files require the
-      <literal>--defaultAdd</literal> argument.</para>
-
-      <screen>
-$ <userinput>bin/ldapmodify \
- --port 1389 \
- --bindDN "cn=Directory Manager" \
- --bindPassword pwd \
- --fileName cts-add-schema.ldif</userinput>
-
-$ <userinput>bin/ldapmodify \
- --port 1389 \
- --bindDN "cn=Directory Manager" \
- --bindPassword pwd \
- --defaultAdd \
- --fileName cts-indices.ldif</userinput>
-
-$ <userinput>bin/ldapmodify \
- --port 1389 \
- --bindDN "cn=Directory Manager" \
- --bindPassword pwd \
- --defaultAdd \
- --fileName cts-container.ldif</userinput>
-      </screen>
-
-      </step>
-      <step>
-          <para>View the list of local DB indexes for the backend to ensure
-          that they were properly installed.</para>
-
-          <screen>
-$ <userinput>bin/dsconfig \
- list-local-db-indexes \
- --backend-name ctsStore \
- --port 4444 \
- --bindDN "cn=Directory Manager" \
- --bindPassword pwd \
- --no-prompt</userinput>
-          </screen>
-
-      </step>
-      <step><para>Rebuild the indexes using the <literal>rebuild-index</literal>
-       command.
-       You will need to stop the server before rebuilding the indexes.</para>
-
-       <screen>
-$ <userinput>bin/stop-ds</userinput>
-$ <userinput>bin/rebuild-index \
- --baseDN dc=openam-cts,dc=example,dc=com \
- --rebuildAll</userinput>
-       </screen>
-
-      </step>
-      <step><para>Verify the indexes. When completed, restart the server.</para>
-
-       <screen>
-$ <userinput>bin/verify-index --baseDN dc=openam-cts,dc=example,dc=com</userinput>
-$ <userinput>bin/start-ds</userinput>
-       </screen>
-
-       <para>You have successfully prepared the directory server backend for the
-       external CTS store. Next, configure the external CTS store in OpenAM.</para>
-      </step>
-
-    <indexterm class="endofrange" startref="idx-prepare-opendj">
-     <primary>Core Token Service</primary>
-     <secondary>OpenDJ</secondary>
-     <tertiary>preparing</tertiary>
-    </indexterm>
-
-=======
 
     <indexterm class="endofrange" startref="idx-cts-install-script">
      <primary>Core Token Service</primary>
      <secondary>OpenDJ</secondary>
      <tertiary>install script</tertiary>
     </indexterm>
->>>>>>> 528ba81f
    </procedure>
 
    <procedure xml:id="configure-cts">
