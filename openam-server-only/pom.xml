--- conflicted
+++ resolved
@@ -31,7 +31,7 @@
     <parent>
         <groupId>org.forgerock.openam</groupId>
         <artifactId>openam</artifactId>
-        <version>10.1.0-SNAPSHOT</version>
+        <version>10.1.0-Xpress-SNAPSHOT</version>
     </parent>
 
     <!-- Component Definition -->
@@ -200,8 +200,6 @@
                             <filtering>true</filtering>
                         </webResource>
                         <webResource>
-<<<<<<< HEAD
-=======
                             <directory>${basedir}/src/main/webapp</directory>
                             <includes>
                                 <include>**/**</include>
@@ -214,7 +212,6 @@
                             <filtering>true</filtering>
                         </webResource>
                         <webResource>
->>>>>>> 762dbed5
                             <directory>${project.basedir}/src/main/webapp/WEB-INF</directory>
                             <includes>
                                 <include>**/**</include>
